--- conflicted
+++ resolved
@@ -284,14 +284,14 @@
 
 ## 🎉 Ready for Testing!
 
-<<<<<<< HEAD
 The UPID CLI is **production-ready** and can be shared with others for testing. The binary is self-contained and works with any Kubernetes cluster.
-=======
+
+## 📚 Additional Resources
+
 - **Documentation**: [docs.upid.com](https://docs.upid.com)
 - **Issues**: [GitHub Issues](https://github.com/vellankikoti/upid-cli/issues)
 - **Discussions**: [GitHub Discussions](https://github.com/vellankikotiupid-cli/discussions)
 - **Email**: koti@vellanki.in
->>>>>>> 4db5d456
 
 ## 📄 License
 
